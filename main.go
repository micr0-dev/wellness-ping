package main

import (
	"crypto/rand"
	"encoding/base64"
	"encoding/json"
	"fmt"
	"html/template"
	"io"
	"log"
	"math/big"
	"net/http"
	"os"
	"strings"
	"sync"
	"time"

	"golang.org/x/crypto/bcrypt"
)

<<<<<<< HEAD
const VERSION = "1.1.0"
=======
const VERSION = "1.0.4"
>>>>>>> f0ab55b8

type User struct {
	Email             string    `json:"email"`
	AlertEmails       []string  `json:"alert_emails"`
	PingFrequency     string    `json:"ping_frequency"`
	CheckInHour       int       `json:"checkin_hour"`
	LastPing          time.Time `json:"last_ping"`
	CurrentCycleStart time.Time `json:"current_cycle_start"`
	LastReminderNum   int       `json:"last_reminder_num"`
	Active            bool      `json:"active"`
	Token             string    `json:"token"`
	AlertSent         bool      `json:"alert_sent"`
	PINEnabled        bool      `json:"pin_enabled"`
	PINHash           string    `json:"pin_hash"`
	DuressPINHash     string    `json:"duress_pin_hash"`
	CustomAlertMsg    string    `json:"custom_alert_msg"`
}

type PendingVerification struct {
	Email     string    `json:"email"`
	Code      string    `json:"code"`
	ExpiresAt time.Time `json:"expires_at"`
}

type Session struct {
	Email     string    `json:"email"`
	Token     string    `json:"token"`
	ExpiresAt time.Time `json:"expires_at"`
}

type Store struct {
	Users                map[string]*User                `json:"users"`
	PendingVerifications map[string]*PendingVerification `json:"pending_verifications"`
	Sessions             map[string]*Session             `json:"sessions"`
	mu                   sync.RWMutex
}

var store = &Store{
	Users:                make(map[string]*User),
	PendingVerifications: make(map[string]*PendingVerification),
	Sessions:             make(map[string]*Session),
}

func main() {
	if os.Getenv("POSTMARK_TOKEN") == "" {
		log.Println("Warning: POSTMARK_TOKEN not set. Emails will not be sent.")
	}

	if os.Getenv("INBOUND_SECRET") == "" {
		log.Println("Warning: INBOUND_SECRET not set. Inbound email verification will not work.")
	}

	loadStore()

	http.HandleFunc("/", indexHandler)
	http.HandleFunc("/send-code", sendCodeHandler)
	http.HandleFunc("/verify-code", verifyCodeHandler)
	http.HandleFunc("/settings", settingsHandler)
	http.HandleFunc("/update", updateHandler)
	http.HandleFunc("/pong", pongHandler)
	http.HandleFunc("/check-pin", checkPinHandler)
	http.HandleFunc("/inbound", inboundEmailHandler)
	http.HandleFunc("/test-ping", testPingHandler)
	http.Handle("/static/", http.StripPrefix("/static/", http.FileServer(http.Dir("static"))))

	go pingScheduler()

	log.Println("Server starting on :8080")
	log.Fatal(http.ListenAndServe(":8080", nil))
}

func indexHandler(w http.ResponseWriter, r *http.Request) {
	data := map[string]string{
		"Version": VERSION,
	}
	tmpl := template.Must(template.ParseFiles("templates/index.html"))
	tmpl.Execute(w, data)
}

func sendCodeHandler(w http.ResponseWriter, r *http.Request) {
	if r.Method != "POST" {
		http.Redirect(w, r, "/", http.StatusSeeOther)
		return
	}

	email := strings.ToLower(strings.TrimSpace(r.FormValue("email")))

	code := generateCode()

	store.mu.Lock()
	store.PendingVerifications[email] = &PendingVerification{
		Email:     email,
		Code:      code,
		ExpiresAt: time.Now().Add(10 * time.Minute),
	}
	store.mu.Unlock()

	subject := "Wellness Ping Verification Code"
	body := fmt.Sprintf("Your verification code is: %s\n\nThis code expires in 10 minutes.", code)
	sendEmail(email, subject, body)

	data := map[string]string{"Email": email}
	tmpl := template.Must(template.ParseFiles("templates/verify.html"))
	tmpl.Execute(w, data)
}

func verifyCodeHandler(w http.ResponseWriter, r *http.Request) {
	if r.Method != "POST" {
		http.Redirect(w, r, "/", http.StatusSeeOther)
		return
	}

	email := strings.ToLower(strings.TrimSpace(r.FormValue("email")))
	code := strings.TrimSpace(r.FormValue("code"))

	store.mu.Lock()
	pending, exists := store.PendingVerifications[email]
	store.mu.Unlock()

	if !exists {
		http.Error(w, "No verification pending for this email", http.StatusBadRequest)
		return
	}

	if time.Now().After(pending.ExpiresAt) {
		store.mu.Lock()
		delete(store.PendingVerifications, email)
		store.mu.Unlock()
		http.Error(w, "Code expired", http.StatusBadRequest)
		return
	}

	if pending.Code != code {
		http.Error(w, "Invalid code", http.StatusBadRequest)
		return
	}

	sessionToken := generateToken()
	store.mu.Lock()
	store.Sessions[sessionToken] = &Session{
		Email:     email,
		Token:     sessionToken,
		ExpiresAt: time.Now().Add(30 * time.Minute),
	}
	delete(store.PendingVerifications, email)
	store.mu.Unlock()
	saveStore()

	http.SetCookie(w, &http.Cookie{
		Name:     "session",
		Value:    sessionToken,
		Path:     "/",
		MaxAge:   1800,
		HttpOnly: true,
		SameSite: http.SameSiteStrictMode,
	})

	http.Redirect(w, r, "/settings", http.StatusSeeOther)
}

func settingsHandler(w http.ResponseWriter, r *http.Request) {
	cookie, err := r.Cookie("session")
	if err != nil {
		http.Error(w, "Unauthorized - please verify your email first", http.StatusUnauthorized)
		return
	}

	store.mu.RLock()
	session, exists := store.Sessions[cookie.Value]
	store.mu.RUnlock()

	if !exists || time.Now().After(session.ExpiresAt) {
		http.Error(w, "Session expired - please verify your email again", http.StatusUnauthorized)
		return
	}

	email := session.Email

	store.mu.RLock()
	user := store.Users[email]
	store.mu.RUnlock()

	data := map[string]interface{}{
		"User":    user,
		"Email":   email,
		"Version": VERSION,
	}

	tmpl := template.Must(template.ParseFiles("templates/settings.html"))
	tmpl.Execute(w, data)
}

func updateHandler(w http.ResponseWriter, r *http.Request) {
	if r.Method != "POST" {
		http.Redirect(w, r, "/", http.StatusSeeOther)
		return
	}

	cookie, err := r.Cookie("session")
	if err != nil {
		http.Error(w, "Unauthorized", http.StatusUnauthorized)
		return
	}

	store.mu.RLock()
	session, exists := store.Sessions[cookie.Value]
	store.mu.RUnlock()

	if !exists || time.Now().After(session.ExpiresAt) {
		http.Error(w, "Session expired", http.StatusUnauthorized)
		return
	}

	email := session.Email
	action := r.FormValue("action")

	if action == "stop" {
		store.mu.Lock()
		delete(store.Users, email)
		delete(store.Sessions, cookie.Value)
		store.mu.Unlock()
		saveStore()

		http.SetCookie(w, &http.Cookie{
			Name:   "session",
			Value:  "",
			Path:   "/",
			MaxAge: -1,
		})

		fmt.Fprintf(w, "<html><head><link rel='stylesheet' href='/static/style.css'></head><body><h1>Service Stopped</h1><p>Your wellness ping service has been stopped and all data deleted.</p><p><a href='/'>Go back</a></p></body></html>")
		return
	}

	alertEmailsStr := r.FormValue("alert_emails")
	if strings.TrimSpace(alertEmailsStr) == "" {
		http.Error(w, "Alert emails are required", http.StatusBadRequest)
		return
	}

	alertEmails := []string{}
	for _, e := range strings.Split(alertEmailsStr, ",") {
		e = strings.TrimSpace(e)
		if e != "" {
			if !strings.Contains(e, "@") || !strings.Contains(e, ".") {
				http.Error(w, fmt.Sprintf("Invalid email address: %s", e), http.StatusBadRequest)
				return
			}
			alertEmails = append(alertEmails, e)
		}
	}

	if len(alertEmails) == 0 {
		http.Error(w, "At least one alert email is required", http.StatusBadRequest)
		return
	}

	const maxContacts = 10
	if len(alertEmails) > maxContacts {
		http.Error(w, fmt.Sprintf("Maximum %d emergency contacts allowed (you provided %d)", maxContacts, len(alertEmails)), http.StatusBadRequest)
		return
	}

	pingFreq := r.FormValue("ping_frequency")
	if pingFreq != "daily" && pingFreq != "weekly" {
		http.Error(w, "Ping frequency must be 'daily' or 'weekly'", http.StatusBadRequest)
		return
	}

	localHour := 9
	if r.FormValue("checkin_hour") != "" {
		n, err := fmt.Sscanf(r.FormValue("checkin_hour"), "%d", &localHour)
		if err != nil || n != 1 {
			http.Error(w, "Invalid check-in hour format", http.StatusBadRequest)
			return
		}
	}

	if localHour < 0 || localHour > 23 {
		http.Error(w, "Check-in hour must be between 0 and 23", http.StatusBadRequest)
		return
	}

	timezone := r.FormValue("timezone")
	if timezone == "" {
		timezone = "UTC"
	}

	loc, err := time.LoadLocation(timezone)
	if err != nil {
		http.Error(w, fmt.Sprintf("Invalid timezone: %s", timezone), http.StatusBadRequest)
		return
	}

	now := time.Now()
	localTime := time.Date(now.Year(), now.Month(), now.Day(), localHour, 0, 0, 0, loc)
	utcTime := localTime.UTC()
	checkInHourUTC := utcTime.Hour()

	// Handle PIN settings
	pinEnabled := r.FormValue("pin_enabled") == "on"
	var pinHash, duressPinHash string

	if pinEnabled {
		pin := r.FormValue("pin")
		duressPin := r.FormValue("duress_pin")

		if pin == "" {
			http.Error(w, "PIN cannot be empty when PIN is enabled", http.StatusBadRequest)
			return
		}

		if len(pin) < 4 || len(pin) > 8 {
			http.Error(w, "PIN must be 4-8 digits", http.StatusBadRequest)
			return
		}

		// Using email as extra salt for security
		hash, err := bcrypt.GenerateFromPassword([]byte(email+":"+pin), bcrypt.DefaultCost)
		if err != nil {
			http.Error(w, "Error hashing PIN", http.StatusInternalServerError)
			return
		}
		pinHash = string(hash)

		if duressPin != "" {
			if len(duressPin) < 4 || len(duressPin) > 8 {
				http.Error(w, "Duress PIN must be 4-8 digits", http.StatusBadRequest)
				return
			}
			if duressPin == pin {
				http.Error(w, "Duress PIN must be different from normal PIN", http.StatusBadRequest)
				return
			}

			// Using email as extra salt for security
			hash, err := bcrypt.GenerateFromPassword([]byte(email+":"+duressPin), bcrypt.DefaultCost)
			if err != nil {
				http.Error(w, "Error hashing duress PIN", http.StatusInternalServerError)
				return
			}
			duressPinHash = string(hash)
		}
	}

	customAlertMsg := strings.TrimSpace(r.FormValue("custom_alert_msg"))

	token := generateToken()

	user := &User{
		Email:             email,
		AlertEmails:       alertEmails,
		PingFrequency:     pingFreq,
		CheckInHour:       checkInHourUTC,
		LastPing:          time.Now(),
		CurrentCycleStart: time.Time{},
		LastReminderNum:   0,
		Active:            true,
		Token:             token,
		AlertSent:         false,
		PINEnabled:        pinEnabled,
		PINHash:           pinHash,
		DuressPINHash:     duressPinHash,
		CustomAlertMsg:    customAlertMsg,
	}

	store.mu.Lock()
	store.Users[email] = user
	store.mu.Unlock()
	saveStore()

	fmt.Fprintf(w, "<html><head><link rel='stylesheet' href='/static/style.css'></head><body><h1>Settings Saved</h1><p>Your wellness ping is now active!</p><p>You'll receive check-ins at %d:00 %s (stored as %d:00 UTC)</p><p><a href='/settings'>Back to settings</a></p></body></html>", localHour, timezone, checkInHourUTC)
}

func testPingHandler(w http.ResponseWriter, r *http.Request) {
	if r.Method != "POST" {
		http.Error(w, "Method not allowed", http.StatusMethodNotAllowed)
		return
	}

	cookie, err := r.Cookie("session")
	if err != nil {
		http.Error(w, "Unauthorized", http.StatusUnauthorized)
		return
	}

	store.mu.RLock()
	session, exists := store.Sessions[cookie.Value]
	store.mu.RUnlock()

	if !exists || time.Now().After(session.ExpiresAt) {
		http.Error(w, "Session expired", http.StatusUnauthorized)
		return
	}

	email := session.Email

	store.mu.RLock()
	user := store.Users[email]
	store.mu.RUnlock()

	if user == nil {
		http.Error(w, "User not found", http.StatusNotFound)
		return
	}

	sendPing(user, 0)

	fmt.Fprintf(w, "<html><head><link rel='stylesheet' href='/static/style.css'></head><body><h1>Test Ping Sent!</h1><p>Check your email at %s</p><p><a href='/settings'>Back to settings</a></p></body></html>", user.Email)
}

func pongHandler(w http.ResponseWriter, r *http.Request) {
	w.Header().Set("Cache-Control", "no-store, no-cache, must-revalidate, private")
	w.Header().Set("Pragma", "no-cache")
	w.Header().Set("Expires", "0")

	token := r.URL.Query().Get("token")

	store.mu.RLock()
	var foundUser *User
	for _, user := range store.Users {
		if user.Token == token {
			foundUser = user
			break
		}
	}
	store.mu.RUnlock()

	if foundUser == nil {
		http.Error(w, "Invalid token", http.StatusBadRequest)
		return
	}

	// If PIN is enabled, show PIN entry page
	if foundUser.PINEnabled {
		data := map[string]string{
			"Token": token,
		}
		tmpl := template.Must(template.ParseFiles("templates/pin_entry.html"))
		tmpl.Execute(w, data)
		return
	}

	// No PIN required, check in directly
	processPongCheckIn(foundUser, false)
	fmt.Fprintf(w, "<html><head><link rel='stylesheet' href='/static/style.css'></head><body><h1>Confirmed</h1><p>Thanks for checking in!</p></body></html>")
}

func checkPinHandler(w http.ResponseWriter, r *http.Request) {
	if r.Method != "POST" {
		http.Error(w, "Method not allowed", http.StatusMethodNotAllowed)
		return
	}

	token := r.FormValue("token")
	pin := r.FormValue("pin")

	store.mu.RLock()
	var foundUser *User
	for _, user := range store.Users {
		if user.Token == token {
			foundUser = user
			break
		}
	}
	store.mu.RUnlock()

	if foundUser == nil {
		http.Error(w, "Invalid token", http.StatusBadRequest)
		return
	}

	// Check normal PIN
	if bcrypt.CompareHashAndPassword([]byte(foundUser.PINHash), []byte(foundUser.Email+":"+pin)) == nil {
		processPongCheckIn(foundUser, false)
		fmt.Fprintf(w, "<html><head><link rel='stylesheet' href='/static/style.css'></head><body><h1>Confirmed</h1><p>Thanks for checking in!</p></body></html>")
		return
	}

	// Check duress PIN
	if foundUser.DuressPINHash != "" && bcrypt.CompareHashAndPassword([]byte(foundUser.DuressPINHash), []byte(foundUser.Email+":"+pin)) == nil {
		processPongCheckIn(foundUser, true)
		// Show normal confirmation to not alert the attacker
		fmt.Fprintf(w, "<html><head><link rel='stylesheet' href='/static/style.css'></head><body><h1>Confirmed</h1><p>Thanks for checking in!</p></body></html>")
		return
	}

	// Invalid PIN
	http.Error(w, "Invalid PIN", http.StatusUnauthorized)
}

func processPongCheckIn(user *User, isDuress bool) {
	store.mu.Lock()
	wasAlerted := user.AlertSent
	user.LastPing = time.Now()
	user.LastReminderNum = 0
	user.AlertSent = false
	store.mu.Unlock()

	saveStore()

	if isDuress {
		sendDuressAlert(user)
	} else if wasAlerted {
		sendAllClearEmail(user)
	}
}

func inboundEmailHandler(w http.ResponseWriter, r *http.Request) {
	if r.Method != "POST" {
		http.Error(w, "Method not allowed", http.StatusMethodNotAllowed)
		return
	}

	expectedSecret := os.Getenv("INBOUND_SECRET")
	if expectedSecret == "" {
		log.Printf("INBOUND_SECRET not set!")
		http.Error(w, "Server configuration error", http.StatusInternalServerError)
		return
	}

	providedSecret := r.URL.Query().Get("secret")
	if providedSecret != expectedSecret {
		log.Printf("Invalid inbound secret from IP: %s", r.RemoteAddr)
		http.Error(w, "Unauthorized", http.StatusUnauthorized)
		return
	}

	var inboundEmail struct {
		From      string `json:"From"`
		To        string `json:"To"`
		Subject   string `json:"Subject"`
		TextBody  string `json:"TextBody"`
		HtmlBody  string `json:"HtmlBody"`
		MessageID string `json:"MessageID"`
	}

	decoder := json.NewDecoder(r.Body)
	if err := decoder.Decode(&inboundEmail); err != nil {
		log.Printf("Error decoding inbound email: %v", err)
		http.Error(w, "Bad request", http.StatusBadRequest)
		return
	}

	bodyText := strings.ToLower(inboundEmail.TextBody)
	if !strings.Contains(bodyText, "pong") {
		log.Printf("Email from %s doesn't contain PONG, ignoring", inboundEmail.From)
		w.WriteHeader(http.StatusOK)
		return
	}

	fromEmail := extractEmail(inboundEmail.From)
	if fromEmail == "" {
		log.Printf("Could not extract email from: %s", inboundEmail.From)
		w.WriteHeader(http.StatusOK)
		return
	}

	store.mu.Lock()
	user, exists := store.Users[fromEmail]
	var wasAlerted bool
	if exists {
		wasAlerted = user.AlertSent
		user.LastPing = time.Now()
		user.LastReminderNum = 0
		user.AlertSent = false
	}
	store.mu.Unlock()

	if !exists {
		log.Printf("No user found for email: %s", fromEmail)
		w.WriteHeader(http.StatusOK)
		return
	}

	saveStore()

	if wasAlerted {
		sendAllClearEmail(user)
	}

	sendReplyEmail(fromEmail, inboundEmail.MessageID, inboundEmail.Subject, inboundEmail.TextBody)

	w.WriteHeader(http.StatusOK)
}

func pingScheduler() {
	ticker := time.NewTicker(1 * time.Minute)

	for range ticker.C {
		now := time.Now()

		// Clean up expired sessions
		store.mu.Lock()
		for token, session := range store.Sessions {
			if time.Now().After(session.ExpiresAt) {
				delete(store.Sessions, token)
			}
		}
		store.mu.Unlock()

		store.mu.RLock()
		users := make([]*User, 0, len(store.Users))
		for _, u := range store.Users {
			users = append(users, u)
		}
		store.mu.RUnlock()

		needsSave := false

		for _, user := range users {
			if !user.Active {
				continue
			}

			var pingInterval time.Duration
			var reminderInterval time.Duration

			if user.PingFrequency == "daily" {
				pingInterval = 24 * time.Hour
				reminderInterval = 6 * time.Hour
			} else {
				pingInterval = 7 * 24 * time.Hour
				reminderInterval = 24 * time.Hour
			}

			cycleComplete := user.CurrentCycleStart.IsZero() || user.LastPing.After(user.CurrentCycleStart)

			if cycleComplete && now.Hour() == user.CheckInHour && now.Minute() < 5 {
				if user.PingFrequency == "daily" {
					lastResponseDate := user.LastPing.Truncate(24 * time.Hour)
					todayDate := now.Truncate(24 * time.Hour)

					if todayDate.After(lastResponseDate) {
						store.mu.Lock()
						user.CurrentCycleStart = time.Now()
						user.LastReminderNum = 0
<<<<<<< HEAD
						user.CurrentCycleStart = time.Now()
=======
						user.AlertSent = false
						user.Token = generateToken()
>>>>>>> f0ab55b8
						store.mu.Unlock()
						log.Printf("Starting new DAILY cycle for %s", user.Email)
						sendPing(user, 0)
						needsSave = true
						continue
					}
				} else {
					if user.CurrentCycleStart.IsZero() {
						store.mu.Lock()
						user.CurrentCycleStart = time.Now()
						user.LastReminderNum = 0
						user.AlertSent = false
						user.Token = generateToken()
						store.mu.Unlock()
						log.Printf("Starting FIRST weekly cycle for %s", user.Email)
						sendPing(user, 0)
						needsSave = true
						continue
					}
					if time.Since(user.LastPing) >= pingInterval {
						store.mu.Lock()
						user.CurrentCycleStart = time.Now()
						user.LastReminderNum = 0
						user.AlertSent = false
						user.Token = generateToken()
						store.mu.Unlock()
						log.Printf("Starting new WEEKLY cycle for %s", user.Email)
						sendPing(user, 0)
						needsSave = true
						continue
					}
<<<<<<< HEAD
				}
			} else {
				if timeSinceLastPing >= pingInterval && now.Hour() >= user.CheckInHour {
					store.mu.Lock()
					user.LastReminderNum = 0
					user.CurrentCycleStart = time.Now()
					store.mu.Unlock()
					sendPing(user, 0)
					needsSave = true
					continue
=======
>>>>>>> f0ab55b8
				}
			}

			if !user.CurrentCycleStart.IsZero() && user.LastPing.Before(user.CurrentCycleStart) {
				timeSinceCycleStart := time.Since(user.CurrentCycleStart)

				if timeSinceCycleStart < pingInterval {
					expectedReminderNum := int(timeSinceCycleStart / reminderInterval)

					maxReminders := 3
					if user.PingFrequency == "weekly" {
						maxReminders = 6
					}

					if expectedReminderNum > 0 && expectedReminderNum > user.LastReminderNum && expectedReminderNum <= maxReminders {
						store.mu.Lock()
						user.LastReminderNum = expectedReminderNum
						store.mu.Unlock()
						log.Printf("Sending reminder #%d to %s", expectedReminderNum, user.Email)
						sendPing(user, expectedReminderNum)
						needsSave = true
					}
				}

				if timeSinceCycleStart >= pingInterval && !user.AlertSent {
					store.mu.Lock()
					user.AlertSent = true
					store.mu.Unlock()
					log.Printf("ALERT: Sending emergency alert for %s", user.Email)
					sendAlert(user)
					needsSave = true
				}
			}
		}

		if needsSave {
			saveStore()
		}
	}
}

func sendPing(user *User, reminderNum int) {
	link := fmt.Sprintf("https://wellness-p.ing/pong?token=%s", user.Token)
	subject := "Wellness Ping"
	body := ""

	if reminderNum == 0 {
		body = fmt.Sprintf("Hi! Just checking in.\n\nClick here to confirm you're okay: %s\n\nOr reply PONG to this email.", link)
	} else {
		var timeRemaining string
		if user.PingFrequency == "daily" {
			hoursLeft := 24 - (reminderNum * 6)
			timeRemaining = fmt.Sprintf("%d hours", hoursLeft)
		} else {
			daysLeft := 7 - reminderNum
			timeRemaining = fmt.Sprintf("%d days", daysLeft)
		}

		body = fmt.Sprintf("Reminder: You haven't checked in yet.\n\nYou have %s remaining before your contacts are notified.\n\nClick here to confirm you're okay: %s\n\nOr reply PONG to this email.", timeRemaining, link)
		subject = "Wellness Ping - Reminder"
	}

	sendEmail(user.Email, subject, body)
}

func sendAlert(user *User) {
	subject := fmt.Sprintf("Wellness Alert - %s Not Responding", user.Email)

	var body string
	if user.CustomAlertMsg != "" {
		body = fmt.Sprintf("WARNING: %s hasn't responded to their wellness ping.\n\n%s\n\nPlease check in on them to ensure they're okay.", user.Email, user.CustomAlertMsg)
	} else {
		body = fmt.Sprintf("WARNING: %s hasn't responded to their wellness ping.\n\nPlease check in on them to ensure they're okay.", user.Email)
	}

	for _, alertEmail := range user.AlertEmails {
		sendEmail(alertEmail, subject, body)
	}
}

func sendDuressAlert(user *User) {
	subject := fmt.Sprintf("DURESS ALERT - %s", user.Email)

	var body string
	if user.CustomAlertMsg != "" {
		body = fmt.Sprintf("CRITICAL: %s has checked in using their duress PIN.\n\nThis indicates they may be in danger or under coercion.\n\nDO NOT contact them directly. Follow your emergency procedures\n\n%s", user.Email, user.CustomAlertMsg)
	} else {
		body = fmt.Sprintf("CRITICAL: %s has checked in using their duress PIN.\n\nThis indicates they may be in danger or under coercion.\n\nDO NOT contact them directly. Follow your emergency procedures.", user.Email)
	}

	for _, alertEmail := range user.AlertEmails {
		sendEmail(alertEmail, subject, body)
	}
}

func sendAllClearEmail(user *User) {
	subject := fmt.Sprintf("All Clear - %s Checked In", user.Email)
	body := fmt.Sprintf("Good news! %s has now checked in and confirmed they're okay.", user.Email)

	for _, alertEmail := range user.AlertEmails {
		sendEmail(alertEmail, subject, body)
	}
}

func sendEmail(to, subject, body string) {
	token := os.Getenv("POSTMARK_TOKEN")
	if token == "" {
		log.Printf("POSTMARK_TOKEN not set, would send email to %s with subject: %s and body: %s", to, subject, body)
		return
	}

	htmlBody := strings.ReplaceAll(body, "\n", "<br>")

	payload := map[string]string{
		"From":          "ping@wellness-p.ing",
		"To":            to,
		"Subject":       subject,
		"HtmlBody":      htmlBody,
		"MessageStream": "outbound",
	}

	jsonData, err := json.Marshal(payload)
	if err != nil {
		log.Printf("Error marshaling email data: %v", err)
		return
	}

	req, err := http.NewRequest("POST", "https://api.postmarkapp.com/email", strings.NewReader(string(jsonData)))
	if err != nil {
		log.Printf("Error creating request: %v", err)
		return
	}

	req.Header.Set("Accept", "application/json")
	req.Header.Set("Content-Type", "application/json")
	req.Header.Set("X-Postmark-Server-Token", token)

	client := &http.Client{Timeout: 10 * time.Second}
	resp, err := client.Do(req)
	if err != nil {
		log.Printf("Error sending email to %s: %v", to, err)
		return
	}
	defer resp.Body.Close()

	if resp.StatusCode != 200 {
		bodyBytes, _ := io.ReadAll(resp.Body)
		log.Printf("Error sending email to %s: %d - %s", to, resp.StatusCode, string(bodyBytes))
		return
	}
}

func sendReplyEmail(to, inReplyTo, originalSubject, originalBody string) {
	token := os.Getenv("POSTMARK_TOKEN")
	if token == "" {
		log.Printf("POSTMARK_TOKEN not set, would send reply email to %s", to)
		return
	}

	subject := originalSubject
	if !strings.HasPrefix(strings.ToLower(subject), "re:") {
		subject = "Re: " + subject
	}

	quotedBody := strings.ReplaceAll(originalBody, "\n", "\n> ")
	body := fmt.Sprintf("Thanks for checking in! We received your PONG.\n\n> %s", quotedBody)
	htmlBody := fmt.Sprintf("Thanks for checking in! We received your PONG.<br><br><blockquote style='border-left: 2px solid #ccc; padding-left: 10px; color: #666;'>%s</blockquote>", strings.ReplaceAll(originalBody, "\n", "<br>"))

	payload := map[string]interface{}{
		"From":          "ping@wellness-p.ing",
		"To":            to,
		"Subject":       subject,
		"TextBody":      body,
		"HtmlBody":      htmlBody,
		"MessageStream": "outbound",
	}

	if inReplyTo != "" {
		payload["Headers"] = []map[string]string{
			{
				"Name":  "In-Reply-To",
				"Value": inReplyTo,
			},
			{
				"Name":  "References",
				"Value": inReplyTo,
			},
		}
	}

	jsonData, err := json.Marshal(payload)
	if err != nil {
		log.Printf("Error marshaling email data: %v", err)
		return
	}

	req, err := http.NewRequest("POST", "https://api.postmarkapp.com/email", strings.NewReader(string(jsonData)))
	if err != nil {
		log.Printf("Error creating request: %v", err)
		return
	}

	req.Header.Set("Accept", "application/json")
	req.Header.Set("Content-Type", "application/json")
	req.Header.Set("X-Postmark-Server-Token", token)

	client := &http.Client{Timeout: 10 * time.Second}
	resp, err := client.Do(req)
	if err != nil {
		log.Printf("Error sending reply email to %s: %v", to, err)
		return
	}
	defer resp.Body.Close()

	if resp.StatusCode != 200 {
		bodyBytes, _ := io.ReadAll(resp.Body)
		log.Printf("Error sending reply email to %s: %d - %s", to, resp.StatusCode, string(bodyBytes))
		return
	}
}

func extractEmail(from string) string {
	from = strings.TrimSpace(strings.ToLower(from))

	if strings.Contains(from, "<") && strings.Contains(from, ">") {
		start := strings.Index(from, "<")
		end := strings.Index(from, ">")
		if start != -1 && end != -1 && end > start {
			return from[start+1 : end]
		}
	}

	return from
}

func generateCode() string {
	code := ""
	for i := 0; i < 8; i++ {
		n, _ := rand.Int(rand.Reader, big.NewInt(10))
		code += fmt.Sprintf("%d", n)
	}
	return code
}

func generateToken() string {
	b := make([]byte, 32)
	rand.Read(b)
	return base64.URLEncoding.EncodeToString(b)
}

func loadStore() {
	data, err := os.ReadFile("data/users.json")
	if err != nil {
		os.MkdirAll("data", 0755)
		return
	}
	json.Unmarshal(data, &store)

	if store.Sessions == nil {
		store.Sessions = make(map[string]*Session)
	}
}

func saveStore() {
	store.mu.Lock()
	defer store.mu.Unlock()

	// User count to track growth
	log.Printf("Saving store with %d users (DATE: %s)", len(store.Users), time.Now().Format(time.RFC3339))

	data, _ := json.MarshalIndent(store, "", "  ")
	os.WriteFile("data/users.json", data, 0644)
}<|MERGE_RESOLUTION|>--- conflicted
+++ resolved
@@ -18,11 +18,7 @@
 	"golang.org/x/crypto/bcrypt"
 )
 
-<<<<<<< HEAD
 const VERSION = "1.1.0"
-=======
-const VERSION = "1.0.4"
->>>>>>> f0ab55b8
 
 type User struct {
 	Email             string    `json:"email"`
@@ -660,12 +656,8 @@
 						store.mu.Lock()
 						user.CurrentCycleStart = time.Now()
 						user.LastReminderNum = 0
-<<<<<<< HEAD
-						user.CurrentCycleStart = time.Now()
-=======
 						user.AlertSent = false
 						user.Token = generateToken()
->>>>>>> f0ab55b8
 						store.mu.Unlock()
 						log.Printf("Starting new DAILY cycle for %s", user.Email)
 						sendPing(user, 0)
@@ -697,7 +689,6 @@
 						needsSave = true
 						continue
 					}
-<<<<<<< HEAD
 				}
 			} else {
 				if timeSinceLastPing >= pingInterval && now.Hour() >= user.CheckInHour {
@@ -708,8 +699,6 @@
 					sendPing(user, 0)
 					needsSave = true
 					continue
-=======
->>>>>>> f0ab55b8
 				}
 			}
 
