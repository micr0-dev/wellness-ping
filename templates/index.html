--- conflicted
+++ resolved
@@ -1,17 +1,5 @@
 <!doctype html>
 <html>
-<<<<<<< HEAD
-    <head>
-        <meta charset="UTF-8" />
-        <meta name="viewport" content="width=device-width, initial-scale=1.0" />
-        <title>Wellness Ping</title>
-        <link rel="stylesheet" href="/static/style.css" />
-    </head>
-    <body>
-        <h1>Wellness Ping</h1>
-        <h2>For anyone who might go <em>missing</em></h2>
-        <p>Enter your email to get started.</p>
-=======
 
 <head>
     <meta charset="UTF-8">
@@ -24,7 +12,6 @@
     <h1>Wellness Ping</h1>
     <h2>For anyone who might go <em>missing</em></h2>
     <p>Enter your email to get started or log back in.</p>
->>>>>>> 811112b5
 
         <form action="/send-code" method="POST">
             <label>Email:</label><br />
@@ -32,92 +19,6 @@
             <button type="submit">Send Verification Code</button>
         </form>
 
-<<<<<<< HEAD
-        <details>
-            <summary>What is this? (click to expand)</summary>
-            <div class="raised">
-                <p>
-                    <strong>What this is:</strong> Regular email check-ins. If
-                    you don't respond, your emergency contacts get notified.
-                </p>
-                <p>
-                    <strong>Who it's for:</strong> Activists, journalists,
-                    researchers, solo folks. Anyone who needs someone to notice
-                    if they go silent.
-                </p>
-                <p>
-                    <strong>How it works:</strong> Choose daily or weekly pings.
-                    Click the link in the email or reply "PONG" to confirm
-                    you're okay. Miss the ping? We'll send reminders. Still no
-                    response? Your emergency contacts get alerted.
-                </p>
-                <p>
-                    Free forever. Premium hosting in Sweden for reliability.
-                    Minimal data retention.
-                    <a href="https://github.com/micr0-dev/wellness-ping"
-                        >Open source</a
-                    >.
-                </p>
-            </div>
-        </details>
-        <details>
-            <summary>Privacy & Security (click to expand)</summary>
-            <div class="raised">
-                <p><strong>What we store:</strong></p>
-                <ul>
-                    <li>Your email address</li>
-                    <li>Emergency contact emails</li>
-                    <li>Check-in frequency and time preferences</li>
-                    <li>Last check-in timestamp</li>
-                </ul>
-
-                <p><strong>What we DON'T store:</strong></p>
-                <ul>
-                    <li>No logs of check-ins or access</li>
-                    <li>No IP addresses</li>
-                    <li>No tracking or analytics</li>
-                    <li>No passwords (email verification only)</li>
-                </ul>
-
-                <p><strong>Security measures:</strong></p>
-                <ul>
-                    <li>Server hosted in Sweden with full disk encryption</li>
-                    <li>SELinux security hardening</li>
-                    <li>Session tokens expire after 30 minutes</li>
-                    <li>
-                        Email provider (Postmark) only retains emails for 7 days
-                    </li>
-                    <li>
-                        All data deleted when you stop the service or don't
-                        check-in
-                    </li>
-                    <li>Open source code for transparency</li>
-                </ul>
-
-                <p>
-                    <strong>Jurisdiction:</strong> Server in Sweden, operated
-                    from US. Provider (Finland). This makes legal requests
-                    complex and requires international cooperation.
-                </p>
-
-                <p class="note">
-                    <strong>Note:</strong> Built for reliability and security,
-                    but like any service, depends on email and internet
-                    connectivity. Have backup plans.
-                </p>
-            </div>
-        </details>
-
-        <footer>
-            Questions?
-            <a href="mailto:micr0@micr0.dev">micr0@micr0.dev</a> |
-            <a href="https://github.com/micr0-dev/wellness-ping"
-                >View source on GitHub</a
-            >
-            | Version: {{.Version}}
-        </footer>
-    </body>
-=======
     <details style="margin-top: 25px;">
         <summary style="cursor: pointer; font-weight: bold; padding: 10px; background: #f9f9f9; ">What is this? (click
             to expand)</summary>
@@ -182,5 +83,4 @@
     </footer>
 </body>
 
->>>>>>> 811112b5
 </html>