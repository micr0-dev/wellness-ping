--- conflicted
+++ resolved
@@ -37,15 +37,8 @@
     <form action="/update" method="POST">
         <input type="hidden" name="email" value="{{.Email}}">
 
-<<<<<<< HEAD
         <label>Alert Email List (comma-separated):</label><br>
         <input type="text" name="alert_emails" placeholder="friend@email.com, family@email.com" value="{{if .User}}{{range $i, $e := .User.AlertEmails}}{{if $i}}, {{end}}{{$e}}{{end}}{{end}}" required><br><br>
-=======
-        <label>Alert Email List (comma-separated, max 10):</label><br>
-        <input type="text" name="alert_emails" placeholder="friend@email.com, family@email.com"
-            value="{{if .User}}{{range $i, $e := .User.AlertEmails}}{{if $i}}, {{end}}{{$e}}{{end}}{{end}}"
-            required><br><br>
->>>>>>> 811112b5
 
         <label>Ping Frequency:</label><br>
         <select name="ping_frequency">
@@ -79,12 +72,7 @@
         </select><br><br>
 
         <label>Preferred Check-in Time (your local time):</label><br>
-<<<<<<< HEAD
         <input type="number" name="checkin_hour" value="{{if .User}}{{.User.CheckInHour}}{{else}}9{{end}}" min="0" max="23" required> : 00<br>
-=======
-        <input type="number" name="checkin_hour" value="{{if .User}}{{.User.CheckInHour}}{{else}}9{{end}}" min="0"
-            max="23" required> : 00<br>
->>>>>>> 811112b5
 
         <button type="submit" name="action" value="save">Save Settings</button><br><br>
 
@@ -105,25 +93,12 @@
 
     <hr>
     <footer>
-<<<<<<< HEAD
         Open source on <a href="https://github.com/micr0-dev/wellness-ping">GitHub</a> |
         Feature requests: <a href="mailto:micr0@micr0.dev">micr0@micr0.dev</a> |
         Version: {{.Version}}
         <br>
         Privacy: We only store your email, alert contacts, and last check-in time. No logs, no tracking.
         Server hosted in Sweden with full disk encryption. Stopping service deletes all your data.
-=======
-        <p style="font-size: 14px; color: #666;">
-            Open source on <a href="https://github.com/micr0-dev/wellness-ping">GitHub</a> |
-            Feature requests: <a href="mailto:micr0@micr0.dev">micr0@micr0.dev</a> |
-            Version: {{.Version}}
-        </p>
-        <p style="font-size: 12px; color: #888; margin-top: 8px;">
-            Privacy: We only store your email, alert contacts, and last check-in time. No logs, no tracking.
-            Server hosted in Sweden with full disk encryption. Stopping service deletes all your data.
-        </p>
->>>>>>> 811112b5
     </footer>
 </body>
-
 </html>