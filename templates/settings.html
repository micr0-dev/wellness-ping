--- conflicted
+++ resolved
@@ -37,14 +37,10 @@
     <form action="/update" method="POST">
         <input type="hidden" name="email" value="{{.Email}}">
 
-        <label>Alert Email List (comma-separated):</label><br>
-<<<<<<< HEAD
+        <label>Alert Email List (comma-separated, max 10):</label><br>
         <input type="text" name="alert_emails" placeholder="friend@email.com, family@email.com"
             value="{{if .User}}{{range $i, $e := .User.AlertEmails}}{{if $i}}, {{end}}{{$e}}{{end}}{{end}}"
             required><br><br>
-=======
-        <input type="text" name="alert_emails" placeholder="friend@email.com, family@email.com" value="{{if .User}}{{range $i, $e := .User.AlertEmails}}{{if $i}}, {{end}}{{$e}}{{end}}{{end}}" required><br><br>
->>>>>>> f0ab55b8
 
         <label>Ping Frequency:</label><br>
         <select name="ping_frequency">
@@ -78,7 +74,6 @@
         </select><br><br>
 
         <label>Preferred Check-in Time (your local time):</label><br>
-<<<<<<< HEAD
         <input type="number" name="checkin_hour" value="{{if .User}}{{.User.CheckInHour}}{{else}}9{{end}}" min="0"
             max="23" required> : 00<br>
 
@@ -121,9 +116,6 @@
         <label>Custom message:</label><br>
         <textarea name="custom_alert_msg" rows="3"
             style="width: 100%; padding: 8px;">{{if .User}}{{.User.CustomAlertMsg}}{{end}}</textarea><br><br>
-=======
-        <input type="number" name="checkin_hour" value="{{if .User}}{{.User.CheckInHour}}{{else}}9{{end}}" min="0" max="23" required> : 00<br>
->>>>>>> f0ab55b8
 
         <button type="submit" name="action" value="save">Save Settings</button><br><br>
 
@@ -144,7 +136,6 @@
 
     <hr>
     <footer>
-<<<<<<< HEAD
         <p style="font-size: 14px; color: #666;">
             Open source on <a href="https://github.com/micr0-dev/wellness-ping">GitHub</a> |
             Feature requests: <a href="mailto:micr0@micr0.dev">micr0@micr0.dev</a> |
@@ -156,14 +147,6 @@
             Privacy: We only store your email, alert contacts, and last check-in time. No logs, no tracking.
             Server hosted in Sweden with full disk encryption. Stopping service deletes all your data.
         </p>
-=======
-        Open source on <a href="https://github.com/micr0-dev/wellness-ping">GitHub</a> |
-        Feature requests: <a href="mailto:micr0@micr0.dev">micr0@micr0.dev</a> |
-        Version: {{.Version}}
-        <br>
-        Privacy: We only store your email, alert contacts, and last check-in time. No logs, no tracking.
-        Server hosted in Sweden with full disk encryption. Stopping service deletes all your data.
->>>>>>> f0ab55b8
     </footer>
 </body>
 
